--- conflicted
+++ resolved
@@ -34,14 +34,7 @@
 #include "chrono_fsi/sph/ChFsiSystemSPH.h"
 #include "chrono_fsi/sph/ChFsiFluidSystemSPH.h"
 
-<<<<<<< HEAD
 #include "chrono_fsi/sph/visualization/ChFsiVisualizationSPH.h"
-#ifdef CHRONO_OPENGL
-    #include "chrono_fsi/sph/visualization/ChFsiVisualizationGL.h"
-#endif
-=======
-#include "chrono_fsi/sph/visualization/ChFsiVisualization.h"
->>>>>>> f3b59464
 #ifdef CHRONO_VSG
     #include "chrono_fsi/sph/visualization/ChFsiVisualizationVSG.h"
 #endif
@@ -303,15 +296,7 @@
     }
 
     // Create a run-time visualizer
-<<<<<<< HEAD
     std::shared_ptr<ChFsiVisualizationSPH> visFSI;
-=======
-#ifndef CHRONO_VSG
-    render = false;
-#endif
-
-    std::shared_ptr<ChFsiVisualization> visFSI;
->>>>>>> f3b59464
     if (render) {
 #ifdef CHRONO_VSG
         visFSI = chrono_types::make_shared<ChFsiVisualizationVSG>(&sysFSI);
