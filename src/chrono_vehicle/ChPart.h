// =============================================================================
// PROJECT CHRONO - http://projectchrono.org
//
// Copyright (c) 2014 projectchrono.org
// All rights reserved.
//
// Use of this source code is governed by a BSD-style license that can be found
// in the LICENSE file at the top level of the distribution and at
// http://projectchrono.org/license-chrono.txt.
//
// =============================================================================
// Authors: Radu Serban
// =============================================================================
//
// Base class for all vehicle subsystems.
//
// =============================================================================

#ifndef CH_PART_H
#define CH_PART_H

#include <string>
#include <vector>

#include "chrono/physics/ChBody.h"
#include "chrono/physics/ChShaft.h"
#include "chrono/physics/ChLink.h"
#include "chrono/physics/ChShaftsCouple.h"
#include "chrono/physics/ChLinkTSDA.h"
#include "chrono/physics/ChLinkRSDA.h"
#include "chrono/physics/ChLoadsBody.h"
#include "chrono/physics/ChMaterialSurfaceNSC.h"
#include "chrono/physics/ChMaterialSurfaceSMC.h"

#include "chrono/utils/ChCompositeInertia.h"

#include "chrono_vehicle/ChApiVehicle.h"
#include "chrono_vehicle/ChSubsysDefs.h"
#include "chrono_vehicle/ChVehicleJoint.h"
#include "chrono_vehicle/ChVehicleOutput.h"

#include "chrono_thirdparty/rapidjson/document.h"

namespace chrono {
namespace vehicle {

/// @addtogroup vehicle
/// @{

/// Base class for a vehicle subsystem.
/// It manages the part's name, visualization assets, and output.
class CH_VEHICLE_API ChPart {
  public:
    virtual ~ChPart() {}

    /// Get the name identifier for this subsystem.
    const std::string& GetName() const { return m_name; }

    /// Set the name identifier for this subsystem.
    void SetName(const std::string& name) { m_name = name; }

    /// Get the name of the vehicle subsystem template.
    virtual std::string GetTemplateName() const = 0;

    /// Get the subsystem mass.
    /// Note that the correct value is reported only *after* the subsystem is initialized.
    double GetMass() const { return m_mass; }

    /// Get the current subsystem COM frame (relative to and expressed in the subsystem's reference frame).
    /// Note that the correct value is reported only *after* the subsystem is initialized.
    const ChFrame<>& GetCOMFrame() const { return m_com; }

    /// Get the current subsystem inertia (relative to the subsystem COM frame).
    /// The return 3x3 symmetric matrix
    /// <pre>
    ///  [ int{x^2+z^2}dm    -int{xy}dm    -int{xz}dm    ]
    ///  [                  int{x^2+z^2}   -int{yz}dm    ]
    ///  [                                int{x^2+y^2}dm ]
    /// </pre>
    /// represents the inertia tensor relative to the subsystem COM frame.
    /// Note that the correct value is reported only *after* the subsystem is initialized.
    const ChMatrix33<>& GetInertia() const { return m_inertia; }

    /// Get the current subsystem position relative to the global frame.
    /// Note that the vehicle frame is defined to be the reference frame of the (main) chassis.
    /// Note that the correct value is reported only *after* the subsystem is initialized.
    const ChFrame<>& GetTransform() const { return m_xform; }

    /// Set the visualization mode for this subsystem.
    void SetVisualizationType(VisualizationType vis);
   
    /// Add visualization assets to this subsystem, for the specified visualization mode.
    virtual void AddVisualizationAssets(VisualizationType vis) {}

    /// Remove all visualization assets from this subsystem.
    virtual void RemoveVisualizationAssets() {}

    /// Enable/disable output for this subsystem.
    virtual void SetOutput(bool state) { m_output = state; }

    /// Return the output state for this subsystem.
    bool OutputEnabled() const { return m_output; }

    /// Export this subsystem's component list to the specified JSON object.
    /// Derived classes should override this function and first invoke the base class implementation,
    /// followed by calls to the various static Export***List functions, as appropriate.
    virtual void ExportComponentList(rapidjson::Document& jsonDocument) const;

    /// Output data for this subsystem's component list to the specified database.
    virtual void Output(ChVehicleOutput& database) const {}

    /// Utility function for transforming inertia tensors between centroidal frames.
    /// It converts an inertia matrix specified in a centroidal frame aligned with the
    /// vehicle reference frame to an inertia matrix expressed in a centroidal body
    /// reference frame.
    static ChMatrix33<> TransformInertiaMatrix(
        const ChVector<>& moments,        ///< moments of inertia in vehicle-aligned centroidal frame
        const ChVector<>& products,       ///< products of inertia in vehicle-aligned centroidal frame
        const ChMatrix33<>& vehicle_rot,  ///< vehicle absolute orientation matrix
        const ChMatrix33<>& body_rot      ///< body absolute orientation matrix
        );

  protected:
    /// Construct a vehicle subsystem with the specified name.
    ChPart(const std::string& name);

    /// Initialize subsystem inertia properties.
    /// Derived classes must override this function and set the subsystem mass (m_mass) and, if constant, the subsystem
    /// COM frame and its inertia tensor. This function is called during initialization of the vehicle system.
    virtual void InitializeInertiaProperties() = 0;

    /// Update subsystem inertia properties.
    /// Derived classes must override this function and set the global subsystem transform (m_xform) and, unless
    /// constant, the subsystem COM frame (m_com) and its inertia tensor (m_inertia). Calculate the current inertia
    /// properties and global frame of this subsystem. This function is called every time the state of the vehicle
    /// system is advanced in time.
    virtual void UpdateInertiaProperties() = 0;

    /// Add this subsystem's mass.
    /// This utility function first invokes InitializeInertiaProperties and then increments the given total mass.
    void AddMass(double& mass);

    /// Add this subsystem's inertia properties.
    /// This utility function first invokes UpdateInertiaProperties and then incorporates the contribution from this
    /// subsystem to the provided quantities:
    /// - com:  COM expressed in the global frame (scaled by the subsystem mass)
    /// - inertia: inertia tensor relative to the global reference frame
    void AddInertiaProperties(ChVector<>& com, ChMatrix33<>& inertia);

    /// Create a vehicle subsystem from JSON data.
    /// A derived class must override this function and first invoke the base class implementation.
    virtual void Create(const rapidjson::Document& d);

    /// Export the list of bodies to the specified JSON document.
    static void ExportBodyList(rapidjson::Document& jsonDocument, std::vector<std::shared_ptr<ChBody>> bodies);

    /// Export the list of shafts to the specified JSON document.
    static void ExportShaftList(rapidjson::Document& jsonDocument, std::vector<std::shared_ptr<ChShaft>> shafts);

    /// Export the list of joints to the specified JSON document.
    static void ExportJointList(rapidjson::Document& jsonDocument, std::vector<std::shared_ptr<ChLink>> joints);

    /// Export the list of shaft couples to the specified JSON document.
    static void ExportCouplesList(rapidjson::Document& jsonDocument, std::vector<std::shared_ptr<ChShaftsCouple>> couples);

    /// Export the list of markers to the specified JSON document.
    static void ExportMarkerList(rapidjson::Document& jsonDocument, std::vector<std::shared_ptr<ChMarker>> markers);

    /// Export the list of translational springs to the specified JSON document.
    static void ExportLinSpringList(rapidjson::Document& jsonDocument,
                                    std::vector<std::shared_ptr<ChLinkTSDA>> springs);

    /// Export the list of rotational springs to the specified JSON document.
    static void ExportRotSpringList(rapidjson::Document& jsonDocument,
                                    std::vector<std::shared_ptr<ChLinkRSDA>> springs);

    /// Export the list of body-body loads to the specified JSON document.
    static void ExportBodyLoadList(rapidjson::Document& jsonDocument,
                                   std::vector<std::shared_ptr<ChLoadBodyBody>> loads);
<<<<<<< HEAD

    /// Erase all visual shapes from the visual model associated with the specified physics item (if any).
    static void RemoveVisualizationAssets(std::shared_ptr<ChPhysicsItem> item);

    /// Erase the given shape from the visual model associated with the specified physics item (if any).
    static void RemoveVisualizationAsset(std::shared_ptr<ChPhysicsItem> item, std::shared_ptr<ChVisualShape> shape);
=======
>>>>>>> ab759812

    std::string m_name;  ///< subsystem name
    bool m_output;       ///< specifies whether or not output is generated for this subsystem

    std::shared_ptr<ChPart> m_parent;  ///< parent subsystem (empty if parent is vehicle)
    double m_mass;                     ///< subsystem mass
    ChMatrix33<> m_inertia;            ///< inertia tensor (relative to subsystem COM)
    ChFrame<> m_com;                   ///< COM frame (relative to subsystem reference frame)
    ChFrame<> m_xform;                 ///< subsystem frame expressed in the global frame

  private:
    friend class ChAxle;
    friend class ChWheeledVehicle;
    friend class ChTrackedVehicle;
};

// Utility class with material information for a collision shape.
class CH_VEHICLE_API MaterialInfo {
  public:
    float mu;  // coefficient of friction
    float cr;  // coefficient of restitution
    float Y;   // Young's modulus
    float nu;  // Poisson ratio
    float kn;  // normal stiffness
    float gn;  // normal viscous damping
    float kt;  // tangential stiffness
    float gt;  // tangential viscous damping

    MaterialInfo();
    MaterialInfo(float mu_, float cr_, float Y_, float nu_, float kn_, float gn_, float kt_, float gt_);

    // Construct a contact material, consistent with the specified method, using the data in the provided structure.
    std::shared_ptr<ChMaterialSurface> CreateMaterial(ChContactMethod contact_method);
};

/// @} vehicle

}  // end namespace vehicle
}  // end namespace chrono

#endif<|MERGE_RESOLUTION|>--- conflicted
+++ resolved
@@ -177,15 +177,12 @@
     /// Export the list of body-body loads to the specified JSON document.
     static void ExportBodyLoadList(rapidjson::Document& jsonDocument,
                                    std::vector<std::shared_ptr<ChLoadBodyBody>> loads);
-<<<<<<< HEAD
 
     /// Erase all visual shapes from the visual model associated with the specified physics item (if any).
     static void RemoveVisualizationAssets(std::shared_ptr<ChPhysicsItem> item);
 
     /// Erase the given shape from the visual model associated with the specified physics item (if any).
     static void RemoveVisualizationAsset(std::shared_ptr<ChPhysicsItem> item, std::shared_ptr<ChVisualShape> shape);
-=======
->>>>>>> ab759812
 
     std::string m_name;  ///< subsystem name
     bool m_output;       ///< specifies whether or not output is generated for this subsystem
