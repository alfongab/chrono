--- conflicted
+++ resolved
@@ -66,13 +66,7 @@
     /// @param hfov Horizontal field of view of the lidar
     /// @param max_vertical_angle Maximum vertical angle of the lidar
     /// @param min_vertical_angle Minimum vertical angle of the lidar
-<<<<<<< HEAD
     /// @param beam_shape Shape of lidar beam, only rectangules and ellipse are supported currently.
-=======
-    /// @param max_distance Maximum range of lidar
-    // @param lag Lag time between end of data collection and when data becomes available to the user.
-    // @param collection_time Collection time over which the sensor should collect data from the simulation.
->>>>>>> 79bdf4b2
     /// @param sample_radius The radius in samples for multisampling beams (total samples per beam is 2*radius-1)
     /// @param vert_divergence_angle The vertical divergence angle of the lidar's laser beam
     /// @param hori_divergence_angle The horizontal divergence angle of the lidar's laser beam 
@@ -92,16 +86,10 @@
                   float max_distance,
                   std::string beam_shape = "ellipse",
                   unsigned int sample_radius = 1,
-<<<<<<< HEAD
                   float vert_divergence_angle = .003,
                   float hori_divergence_angle = .003, 
                   LidarReturnMode return_mode = STRONGEST_RETURN,
                   LidarModelType lidar_model = RAYCAST,
-=======
-                  float divergence_angle = .003,
-                  LidarReturnMode return_mode = LidarReturnMode::STRONGEST_RETURN,
-                  LidarModelType lidar_model = LidarModelType::RAYCAST,
->>>>>>> 79bdf4b2
                   float clip_near = 1e-3);
 
     /// Class destructor
